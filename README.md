<<<<<<< HEAD
## Quack - Reuse modules. [![Build Status](https://api.travis-ci.org/Autodesk/quack.svg)](https://travis-ci.org/Autodesk/quack)
=======
## Quack - Reuse modules. [![Build Status](https://api.travis-ci.org/zonito/quack.svg)](https://travis-ci.org/zonito/quack)
>>>>>>> e57b7ff3

#### Problem
Currently, We dont have anything which helps us in reusing open source (especialy in git repositories) code. We see code - like it - clone it - copy file / folder and put it in our project and same code gets push in our repository, why? Why code redundancies?

#### Solution
Should be straight forward copy paste and put third party libraries in .gitignore - simple! And there shouldnt be any complexity needed to update libraries with latest changes.

#### Quack Way
* Add third party repository to quack configuration yaml.
* Provide exact details (like an address) such as module / file path, hexsha, branch and tag.
* Run `quack` That's it!

### Features:
* Insert any module from any git repository, as a part of your project.
* Handle dependencies - execute nested quack modules.
* Multiple profiles to deal with different level of complexity.
* Works on UNIX (Mac OS X, Linux)

### Installation
There are two ways to install quack. Both should have roughly the same outcome, but have their advantages/disadvantages.

##### 1) PyPI / pip
This method will always produce some stable build, but may not be the most up to date version. New functionality will come slower than building from this repo.
```shell
$ pip install quack
```

Note, depending on your computer's settings, you may need to `sudo pip install quack`.

##### 2) Build from this repo
This method will always include the latest features, but sometimes will not work at all. Oops!

Clone the repo, then use setup.py to install the package. Note, this process will differ only slightly in a non-bash shell.
```fish
$ git clone https://github.com/zonito/quack.git
$ cd quack
$ python setup.py install
```
Note, depending on your computer's settings, you may need to `sudo python setup.py install`.

### Examples:

##### Configurations
```yaml
name: Quack
description: Quack configuration
version: 0.0.6
gitignore: false

modules:
  pyanalytic:
    repository: https://github.com/zonito/PyAnalytics.git
    path: pyanalytics
    branch: dev
  subscribe:
    repository: https://github.com/zonito/subscribe.git
    hexsha: 9e3e9642cfea36f4ae216d27df100134920143b9
  toggleicon:
    repository: https://github.com/zonito/z-toggleicon.git
    tag: v1.0

profiles:
  init:
    tasks: ['modules',
            'quack:pyanalytic/build.yaml:update',
            'cmd:pwd']
  update:
    tasks: ['modules:subscribe']
    dependencies:
      quack: 'pyanalytic/build.yaml:update'
  clean:
    tasks: ['-modules']
```

##### Adding quack plugins to your project

Once you have quack installed, adding quack plugins to your project is done with the quack.yaml configuration file.

Add a file called quack.yaml to the root of your project. The pre-commit config file describes:

| properties      | Details                                                         |
|-----------------|-----------------------------------------------------------------|
| **name**        | Project name                                                    |
| **description** | Project description (Optional)                                  |
| **version**     | Project version (Optional)                                      |
| **gitignore**   | Update git ignore for sub module included (Optional, default: true)  |
| **modules**     | Declared modules used within your project. <ul><li>`folder name`:</li><ul><li>`repository`: Git repository url.</li><li>`path`: module path within given git repository</li><li>`branch`: provide branch name to checkout from git repository.</li><li>`hexsha`: Provide sha1 key to checkout till specific commits</li><li>`tag`: Provide tag to checkout till specific release tag</li><li>`isfile`: Copy file instead of creating folder.</li></ul>|
| **profiles**    | List of profiles for keep things separate for different stuffs. <ul><li> `task_name`: Default task (`init` task mandatory) </li> <ul><li>`tasks`: List of tasks or execute nested quack. </li><li>`dependencies`: List of dependencies before executing tasks</li><ul><li>`quack`: Nested quack. (Syntax: `module/quack_config.yaml:profile_name`)</li></ul></ul></ul>|

##### Command
```
$ quack
```
Above command will look for `quack.yaml` file or create, if not found, and execute `init` profile's instructions as a default profile.

```
$ quack -y quack.yaml -p update
```
You can provide your custom `yaml` file (such as `build.yaml`). Above command will execute given `update` profile within `build.yaml` configuration file.

##### Command line arguments

* `-h`, `--help`: version splash page // usage
* `-p`: `--profile`: Run specific profile. `default: init`
* `-y`: `--yaml`: Provide custom yaml. `default: quack.yaml`


### Contributing
We <3 issue submissions, and address your problem as quickly as possible!

If you want to write code:

* Fork the repository
* Create your feature branch (`git checkout -b my-new-feature`)
* Commit your changes (`git commit -am 'add some feature'`)
* Push to your branch (`git push origin my-new-feature`)
* Create a new Pull Request

## Join Chats

* [Telegram chat](https://telegram.me/joinchat/00a5dbf000f4a67acd6b351152c86771)<|MERGE_RESOLUTION|>--- conflicted
+++ resolved
@@ -1,8 +1,4 @@
-<<<<<<< HEAD
 ## Quack - Reuse modules. [![Build Status](https://api.travis-ci.org/Autodesk/quack.svg)](https://travis-ci.org/Autodesk/quack)
-=======
-## Quack - Reuse modules. [![Build Status](https://api.travis-ci.org/zonito/quack.svg)](https://travis-ci.org/zonito/quack)
->>>>>>> e57b7ff3
 
 #### Problem
 Currently, We dont have anything which helps us in reusing open source (especialy in git repositories) code. We see code - like it - clone it - copy file / folder and put it in our project and same code gets push in our repository, why? Why code redundancies?
